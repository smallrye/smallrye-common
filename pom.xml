--- conflicted
+++ resolved
@@ -19,12 +19,8 @@
     <description>Common utilities for SmallRye</description>
     <properties>
         <!-- Plugins -->
-<<<<<<< HEAD
         <version.module-info>1.2</version.module-info>
-        <version.sundrio>0.90.1</version.sundrio>
-=======
         <version.sundrio>0.90.4</version.sundrio>
->>>>>>> 64be67fd
         <version.jandex-maven-plugin>1.2.2</version.jandex-maven-plugin>
 
         <!-- Use newer surefire so that building with modules works -->
